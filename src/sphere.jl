
struct Medium{C}
    ε::C
    μ::C
end

abstract type Sphere end

struct DielectricSphere{C,R} <: Sphere
    radius::R
    embedding::Medium{C}
    filling::Medium{C}
end

<<<<<<< HEAD
DielectricSphere(;
radius      = error("missing argument `wavenumber`"),
embedding   = Medium(ε0, μ0),
filling = error("missing argument `filling`")
) = DielectricSphere(radius, embedding, filling)

struct PECSphere{T} <: Sphere
    radius::T
    embedding::Medium{T}
=======
struct PECSphere{C,R} <: Sphere
    radius::R
    embedding::Medium{C}
>>>>>>> c2c5abc5
end

PECSphere(;
radius      = error("missing argument `wavenumber`"),
embedding   = Medium(ε0, μ0)
) = PECSphere(radius, embedding)

struct LayeredSphere{N,R,C} <: Sphere
    radii::SVector{N,R}
    embedding::Medium{C}
    filling::SVector{N,Medium{C}}
end

LayeredSphere(;
radii = error("Missing argument `radii`"),
embedding = Medium(ε0, μ0),
filling = error("`missing argument `filling`")
) = LayeredSphere(radii, embedding, filling)

struct LayeredSpherePEC{N,D,R,C} <: Sphere
    radii::SVector{N,R}
    filling::SVector{D,Medium{C}}
    embedding::Medium{C}
end

LayeredSpherePEC(;
    radii = error("Missing argument `radii`"),
    embedding = Medium(ε0, μ0),
    filling = error("Missing argument `filling`")
) = LayeredSpherePEC(radii, embedding, filling)<|MERGE_RESOLUTION|>--- conflicted
+++ resolved
@@ -12,21 +12,15 @@
     filling::Medium{C}
 end
 
-<<<<<<< HEAD
 DielectricSphere(;
 radius      = error("missing argument `wavenumber`"),
 embedding   = Medium(ε0, μ0),
 filling = error("missing argument `filling`")
 ) = DielectricSphere(radius, embedding, filling)
 
-struct PECSphere{T} <: Sphere
-    radius::T
-    embedding::Medium{T}
-=======
 struct PECSphere{C,R} <: Sphere
     radius::R
     embedding::Medium{C}
->>>>>>> c2c5abc5
 end
 
 PECSphere(;
